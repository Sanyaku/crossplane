--- conflicted
+++ resolved
@@ -133,11 +133,7 @@
 			}
 
 			celValidator := cel.NewValidator(s, true, celconfig.PerCallLimit)
-<<<<<<< HEAD
-			re, _ = celValidator.Validate(ctx, nil, s, resources[i].Object, nil, celconfig.PerCallLimit)
-=======
-			re, _ = celValidator.Validate(context.TODO(), nil, s, r.Object, nil, celconfig.PerCallLimit)
->>>>>>> 614dfb46
+			re, _ = celValidator.Validate(ctx, nil, s, r.Object, nil, celconfig.PerCallLimit)
 			for _, e := range re {
 				rf++
 				if _, err := fmt.Fprintf(w, "[x] CEL validation error %s, %s : %s\n", r.GroupVersionKind().String(), getResourceName(r), e.Error()); err != nil {
